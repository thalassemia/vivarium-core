import os
import glob
import setuptools
from distutils.core import setup

with open("README.md", 'r') as readme:
    long_description = readme.read()

setup(
    name='vivarium-core',
<<<<<<< HEAD
    version='0.0.11',
=======
    version='0.0.13',
>>>>>>> f8efc524
    packages=[
        'vivarium',
        'vivarium.core',
        'vivarium.processes',
        'vivarium.library'
    ],
    author='Eran Agmon, Ryan Spangler',
    author_email='eagmon@stanford.edu, ryan.spangler@gmail.com',
    url='https://github.com/vivarium-collective/vivarium-core',
    license='MIT',
    entry_points={
        'console_scripts': []},
    long_description=long_description,
    long_description_content_type='text/markdown',
    package_data={},
    include_package_data=True,
    install_requires=[
        'confluent-kafka',
        'matplotlib',
        'networkx',
        'numpy',
        'Pint',
        'pymongo',
        'pytest',
        'scipy'])<|MERGE_RESOLUTION|>--- conflicted
+++ resolved
@@ -8,11 +8,7 @@
 
 setup(
     name='vivarium-core',
-<<<<<<< HEAD
-    version='0.0.11',
-=======
     version='0.0.13',
->>>>>>> f8efc524
     packages=[
         'vivarium',
         'vivarium.core',
