import os
import glob
import setuptools
from distutils.core import setup

with open("README.md", 'r') as readme:
    long_description = readme.read()

setup(
    name='vivarium-core',
<<<<<<< HEAD
    version='0.0.24',
=======
    version='0.0.29',
>>>>>>> 465444df
    packages=[
        'vivarium',
        'vivarium.core',
        'vivarium.processes',
        'vivarium.library',
        'vivarium.plots'
    ],
    author='Eran Agmon, Ryan Spangler',
    author_email='eagmon@stanford.edu, ryan.spangler@gmail.com',
    url='https://github.com/vivarium-collective/vivarium-core',
    license='MIT',
    entry_points={
        'console_scripts': []},
    short_description=(
        'Engine for composing and simulating computational biology '
        'models with the Vivarium interface.'
    ),
    long_description=long_description,
    long_description_content_type='text/markdown',
    package_data={},
    include_package_data=True,
    install_requires=[
        'confluent-kafka',
        'matplotlib',
        'networkx',
        'numpy',
        'Pint',
        'pymongo',
        'pytest',
        'scipy'])<|MERGE_RESOLUTION|>--- conflicted
+++ resolved
@@ -8,11 +8,7 @@
 
 setup(
     name='vivarium-core',
-<<<<<<< HEAD
-    version='0.0.24',
-=======
     version='0.0.29',
->>>>>>> 465444df
     packages=[
         'vivarium',
         'vivarium.core',
