--- conflicted
+++ resolved
@@ -1,14 +1,10 @@
 # Changelog
 
-<<<<<<< HEAD
 ## v1.5.2
 
 * (#207) Fix a bug in `Store.apply_update()` that caused failures when
   `self.value` was a list and `self.units` was set.
-=======
-## Future
 * (#205) Prevents formation of multi_updates when generating initial state.
->>>>>>> 63caf554
 
 ## v1.5.1
 
