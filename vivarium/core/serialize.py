--- conflicted
+++ resolved
@@ -356,13 +356,10 @@
         composite: Composite,
         initial_state: bool = False,
 ) -> dict:
-<<<<<<< HEAD
+    """Return the serialized specification for a :term:`composite` instance"""
     warnings.warn(
         'composite_specification() is deprecated.',
         DeprecationWarning)
-=======
-    """Return the serialized specification for a :term:`composite` instance"""
->>>>>>> 68364113
     composite_dict = serialize_value(composite)
     composite_dict.pop('_schema')
     if initial_state:
